// ========================================================================
// Copyright (c) 2004-2009 Mort Bay Consulting Pty. Ltd.
// ------------------------------------------------------------------------
// All rights reserved. This program and the accompanying materials
// are made available under the terms of the Eclipse Public License v1.0
// and Apache License v2.0 which accompanies this distribution.
// The Eclipse Public License is available at 
// http://www.eclipse.org/legal/epl-v10.html
// The Apache License v2.0 is available at
// http://www.opensource.org/licenses/apache2.0.php
// You may elect to redistribute this code under either of these licenses. 
// ========================================================================

package org.eclipse.jetty.server;

import java.io.BufferedReader;
import java.io.File;
import java.io.IOException;
import java.io.InputStream;
import java.io.InputStreamReader;
import java.io.UnsupportedEncodingException;
import java.net.InetAddress;
import java.nio.ByteBuffer;
import java.security.Principal;
import java.util.Collection;
import java.util.Collections;
import java.util.Enumeration;
import java.util.EventListener;
import java.util.HashMap;
import java.util.Iterator;
import java.util.List;
import java.util.Locale;
import java.util.Map;
import java.util.Map.Entry;

import javax.servlet.AsyncContext;
import javax.servlet.AsyncEvent;
import javax.servlet.AsyncListener;
import javax.servlet.DispatcherType;
import javax.servlet.MultipartConfigElement;
import javax.servlet.RequestDispatcher;
import javax.servlet.ServletContext;
import javax.servlet.ServletException;
import javax.servlet.ServletInputStream;
import javax.servlet.ServletRequest;
import javax.servlet.ServletRequestAttributeEvent;
import javax.servlet.ServletRequestAttributeListener;
import javax.servlet.ServletResponse;
import javax.servlet.http.Cookie;
import javax.servlet.http.HttpServletRequest;
import javax.servlet.http.HttpServletResponse;
import javax.servlet.http.HttpSession;
import javax.servlet.http.Part;

import org.eclipse.jetty.continuation.Continuation;
import org.eclipse.jetty.continuation.ContinuationListener;
import org.eclipse.jetty.http.HttpCookie;
import org.eclipse.jetty.http.HttpFields;
import org.eclipse.jetty.http.HttpHeaders;
import org.eclipse.jetty.http.HttpMethods;
import org.eclipse.jetty.http.HttpParser;
import org.eclipse.jetty.http.HttpStatus;
import org.eclipse.jetty.http.HttpURI;
import org.eclipse.jetty.http.HttpVersions;
import org.eclipse.jetty.http.MimeTypes;
import org.eclipse.jetty.io.Buffer;
import org.eclipse.jetty.io.BufferUtil;
import org.eclipse.jetty.io.EndPoint;
import org.eclipse.jetty.io.nio.DirectNIOBuffer;
import org.eclipse.jetty.io.nio.IndirectNIOBuffer;
import org.eclipse.jetty.io.nio.NIOBuffer;
import org.eclipse.jetty.server.handler.ContextHandler;
import org.eclipse.jetty.server.handler.ContextHandler.Context;
import org.eclipse.jetty.util.Attributes;
import org.eclipse.jetty.util.AttributesMap;
import org.eclipse.jetty.util.LazyList;
import org.eclipse.jetty.util.MultiMap;
import org.eclipse.jetty.util.MultiPartInputStream;
import org.eclipse.jetty.util.StringUtil;
import org.eclipse.jetty.util.URIUtil;
import org.eclipse.jetty.util.UrlEncoded;
import org.eclipse.jetty.util.log.Log;
import org.eclipse.jetty.util.log.Logger;

/* ------------------------------------------------------------ */
/** Jetty Request.
 * <p>
 * Implements {@link javax.servlet.http.HttpServletRequest} from the <code>javax.servlet.http</code> package.
 * </p>
 * <p>
 * The standard interface of mostly getters,
 * is extended with setters so that the request is mutable by the handlers that it is
 * passed to.  This allows the request object to be as lightweight as possible and not
 * actually implement any significant behavior. For example<ul>
 * 
 * <li>The {@link Request#getContextPath()} method will return null, until the request has been
 * passed to a {@link ContextHandler} which matches the {@link Request#getPathInfo()} with a context
 * path and calls {@link Request#setContextPath(String)} as a result.</li>
 * 
 * <li>the HTTP session methods
 * will all return null sessions until such time as a request has been passed to
 * a {@link org.eclipse.jetty.server.session.SessionHandler} which checks for session cookies
 * and enables the ability to create new sessions.</li>
 * 
 * <li>The {@link Request#getServletPath()} method will return null until the request has been
 * passed to a <code>org.eclipse.jetty.servlet.ServletHandler</code> and the pathInfo matched
 * against the servlet URL patterns and {@link Request#setServletPath(String)} called as a result.</li>
 * </ul>
 * 
 * A request instance is created for each {@link HttpConnection} accepted by the server 
 * and recycled for each HTTP request received via that connection. An effort is made
 * to avoid reparsing headers and cookies that are likely to be the same for 
 * requests from the same connection.
 * 
 */
public class Request implements HttpServletRequest
{
<<<<<<< HEAD
    public static final String __MULTIPART_CONFIG_ELEMENT = "org.eclipse.multipartConfig";
=======
    private static final Logger LOG = Log.getLogger(Request.class);

>>>>>>> 31eb258e
    private static final String __ASYNC_FWD="org.eclipse.asyncfwd";
    private static final Collection __defaultLocale = Collections.singleton(Locale.getDefault());
    private static final int __NONE=0, _STREAM=1, __READER=2;

    /* ------------------------------------------------------------ */
    public static Request getRequest(HttpServletRequest request)
    {
        if (request instanceof Request)
            return (Request) request;

        return HttpConnection.getCurrentConnection().getRequest();
    }
    protected final AsyncContinuation _async = new AsyncContinuation();
    private boolean _asyncSupported=true;
    private volatile Attributes _attributes;
    private Authentication _authentication;
    private MultiMap<String> _baseParameters;
    private String _characterEncoding;
    protected HttpConnection _connection;
    private ContextHandler.Context _context;
    private boolean _newContext;
    private String _contextPath;
    private CookieCutter _cookies;
    private boolean _cookiesExtracted=false;
    private DispatcherType _dispatcherType;
    private boolean _dns=false;
    private EndPoint _endp;
    private boolean _handled =false;
    private int _inputState=__NONE;
    private String _method;
    private MultiMap<String> _parameters;
    private boolean _paramsExtracted;
    private String _pathInfo;
    private int _port;
    private String _protocol=HttpVersions.HTTP_1_1;
    private String _queryEncoding;
    private String _queryString;
    private BufferedReader _reader;
    private String _readerEncoding;
    private String _remoteAddr;
    private String _remoteHost;
    private Object _requestAttributeListeners;
    private String _requestedSessionId;
    private boolean _requestedSessionIdFromCookie=false;
    private String _requestURI;
    private Map<Object,HttpSession> _savedNewSessions;
    private String _scheme=URIUtil.HTTP;
    private UserIdentity.Scope _scope;
    private String _serverName;
    private String _servletPath;
    private HttpSession _session;
    private SessionManager _sessionManager;
    private long _timeStamp;
    private long _dispatchTime;
    
    private Buffer _timeStampBuffer;
    private HttpURI _uri;
    
    private MultiPartInputStream _multiPartInputStream; //if the request is a multi-part mime
    
    /* ------------------------------------------------------------ */
    public Request()
    {
    }

    /* ------------------------------------------------------------ */
    public Request(HttpConnection connection)
    {
        setConnection(connection);
    }

    /* ------------------------------------------------------------ */
    public void addEventListener(final EventListener listener) 
    {
        if (listener instanceof ServletRequestAttributeListener)
            _requestAttributeListeners= LazyList.add(_requestAttributeListeners, listener);
        if (listener instanceof ContinuationListener)
            throw new IllegalArgumentException(listener.getClass().toString());
        if (listener instanceof AsyncListener)
            throw new IllegalArgumentException(listener.getClass().toString());
    }

    /* ------------------------------------------------------------ */
    /**
     * Extract Paramters from query string and/or form _content.
     */
    public void extractParameters()
    {
        if (_baseParameters == null) 
            _baseParameters = new MultiMap(16);
        
        if (_paramsExtracted) 
        {
            if (_parameters==null)
                _parameters=_baseParameters;
            return;
        }
        
        _paramsExtracted = true;

        // Handle query string
        if (_uri!=null && _uri.hasQuery())
        {
            if (_queryEncoding==null)
                _uri.decodeQueryTo(_baseParameters);
            else
            {
                try
                {
                    _uri.decodeQueryTo(_baseParameters,_queryEncoding);
                }
                catch (UnsupportedEncodingException e)
                {
                    if (LOG.isDebugEnabled())
                        LOG.warn(e);
                    else
                        LOG.warn(e.toString());
                }
            }
        }

        // handle any _content.
        String encoding = getCharacterEncoding();
        String content_type = getContentType();
        if (content_type != null && content_type.length() > 0)
        {
            content_type = HttpFields.valueParameters(content_type, null);
            
            if (MimeTypes.FORM_ENCODED.equalsIgnoreCase(content_type) && _inputState==__NONE &&
                    (HttpMethods.POST.equals(getMethod()) || HttpMethods.PUT.equals(getMethod())))
            {
                int content_length = getContentLength();
                if (content_length != 0)
                {
                    try
                    {
                        int maxFormContentSize=-1;
                        
                        if (_context!=null)
                            maxFormContentSize=_context.getContextHandler().getMaxFormContentSize();
                        else
                        {
                            Integer size = (Integer)_connection.getConnector().getServer().getAttribute("org.eclipse.jetty.server.Request.maxFormContentSize");
                            if (size!=null)
                                maxFormContentSize =size.intValue();
                        }
                        
                        if (content_length>maxFormContentSize && maxFormContentSize > 0)
                        {
                            throw new IllegalStateException("Form too large"+content_length+">"+maxFormContentSize);
                        }
                        InputStream in = getInputStream();
                       
                        // Add form params to query params
                        UrlEncoded.decodeTo(in, _baseParameters, encoding,content_length<0?maxFormContentSize:-1);
                    }
                    catch (IOException e)
                    {
                        if (LOG.isDebugEnabled())
                            LOG.warn(e);
                        else
                            LOG.warn(e.toString());
                    }
                }
            }
        }
        
        if (_parameters==null)
            _parameters=_baseParameters;
        else if (_parameters!=_baseParameters)
        {
            // Merge parameters (needed if parameters extracted after a forward).
            Iterator iter = _baseParameters.entrySet().iterator();
            while (iter.hasNext())
            {
                Map.Entry entry = (Map.Entry)iter.next();
                String name=(String)entry.getKey();
                Object values=entry.getValue();
                for (int i=0;i<LazyList.size(values);i++)
                    _parameters.add(name, LazyList.get(values, i));
            }
        }   
    }

    /* ------------------------------------------------------------ */
    public AsyncContext getAsyncContext()
    {
        if (_async.isInitial() && !isAsyncStarted())
            throw new IllegalStateException(_async.getStatusString());
        return _async;
    }

    /* ------------------------------------------------------------ */
    public AsyncContinuation getAsyncContinuation()
    {
        return _async;
    }
    
    /* ------------------------------------------------------------ */
    /* 
     * @see javax.servlet.ServletRequest#getAttribute(java.lang.String)
     */
    public Object getAttribute(String name)
    {
        if ("org.eclipse.jetty.io.EndPoint.maxIdleTime".equalsIgnoreCase(name))
            return new Long(getConnection().getEndPoint().getMaxIdleTime());
        
        Object attr=(_attributes==null)?null:_attributes.getAttribute(name);
        if (attr==null && Continuation.ATTRIBUTE.equals(name))
            return _async;
        return attr;
    }

    /* ------------------------------------------------------------ */
    /* 
     * @see javax.servlet.ServletRequest#getAttributeNames()
     */
    public Enumeration getAttributeNames()
    {
        if (_attributes==null)
            return Collections.enumeration(Collections.EMPTY_LIST);
        
        return AttributesMap.getAttributeNamesCopy(_attributes);
    }
    
    /* ------------------------------------------------------------ */
    /* 
     */
    public Attributes getAttributes()
    {
        if (_attributes==null)
            _attributes=new AttributesMap();
        return _attributes;
    }

    /* ------------------------------------------------------------ */
    /** Get the authentication.
     * @return the authentication
     */
    public Authentication getAuthentication()
    {
        return _authentication;
    }

    /* ------------------------------------------------------------ */
    /* 
     * @see javax.servlet.http.HttpServletRequest#getAuthType()
     */
    public String getAuthType()
    {
        if (_authentication instanceof Authentication.Deferred)
            setAuthentication(((Authentication.Deferred)_authentication).authenticate(this));
        
        if (_authentication instanceof Authentication.User)
            return ((Authentication.User)_authentication).getAuthMethod();
        return null;
    }
    
    /* ------------------------------------------------------------ */
    /* 
     * @see javax.servlet.ServletRequest#getCharacterEncoding()
     */
    public String getCharacterEncoding()
    {
        return _characterEncoding;
    }

    /* ------------------------------------------------------------ */
    /**
     * @return Returns the connection.
     */
    public HttpConnection getConnection()
    {
        return _connection;
    }
    
    /* ------------------------------------------------------------ */
    /* 
     * @see javax.servlet.ServletRequest#getContentLength()
     */
    public int getContentLength()
    {
        return (int)_connection.getRequestFields().getLongField(HttpHeaders.CONTENT_LENGTH_BUFFER);
    }

    public long getContentRead()
    {
        if (_connection==null || _connection.getParser()==null)
            return -1;
        
        return ((HttpParser)_connection.getParser()).getContentRead();
    }

    /* ------------------------------------------------------------ */
    /* 
     * @see javax.servlet.ServletRequest#getContentType()
     */
    public String getContentType()
    {
        return _connection.getRequestFields().getStringField(HttpHeaders.CONTENT_TYPE_BUFFER);
    }

    /* ------------------------------------------------------------ */
    /**
     * @return The current {@link Context context} used for this request, or <code>null</code> if {@link #setContext} has not yet
     * been called. 
     */
    public Context getContext()
    {
        return _context;
    }

    /* ------------------------------------------------------------ */
    /* 
     * @see javax.servlet.http.HttpServletRequest#getContextPath()
     */
    public String getContextPath()
    {
        return _contextPath;
    }

    /* ------------------------------------------------------------ */
    /* 
     * @see javax.servlet.http.HttpServletRequest#getCookies()
     */
    public Cookie[] getCookies()
    {
        if (_cookiesExtracted) 
            return _cookies==null?null:_cookies.getCookies();

        _cookiesExtracted = true;
        
        Enumeration enm = _connection.getRequestFields().getValues(HttpHeaders.COOKIE_BUFFER);
        
        // Handle no cookies
        if (enm!=null)
        {
            if (_cookies==null)
                _cookies=new CookieCutter();

            while (enm.hasMoreElements())
            {
                String c = (String)enm.nextElement();
                _cookies.addCookieField(c);
            }
        }

        return _cookies==null?null:_cookies.getCookies();
    }

    /* ------------------------------------------------------------ */
    /* 
     * @see javax.servlet.http.HttpServletRequest#getDateHeader(java.lang.String)
     */
    public long getDateHeader(String name)
    {
        return _connection.getRequestFields().getDateField(name);
    }

    /* ------------------------------------------------------------ */
    public DispatcherType getDispatcherType()
    {
    	return _dispatcherType;
    }

    /* ------------------------------------------------------------ */
    /* 
     * @see javax.servlet.http.HttpServletRequest#getHeader(java.lang.String)
     */
    public String getHeader(String name)
    {
        return _connection.getRequestFields().getStringField(name);
    }

    /* ------------------------------------------------------------ */
    /* 
     * @see javax.servlet.http.HttpServletRequest#getHeaderNames()
     */
    public Enumeration getHeaderNames()
    {
        return _connection.getRequestFields().getFieldNames();
    }

    /* ------------------------------------------------------------ */
    /* 
     * @see javax.servlet.http.HttpServletRequest#getHeaders(java.lang.String)
     */
    public Enumeration getHeaders(String name)
    {
        Enumeration e = _connection.getRequestFields().getValues(name);
        if (e==null)
            return Collections.enumeration(Collections.EMPTY_LIST);
        return e;
    }

    /* ------------------------------------------------------------ */
    /**
     * @return Returns the inputState.
     */
    public int getInputState()
    {
        return _inputState;
    }

    /* ------------------------------------------------------------ */
    /* 
     * @see javax.servlet.ServletRequest#getInputStream()
     */
    public ServletInputStream getInputStream() throws IOException
    {
        if (_inputState!=__NONE && _inputState!=_STREAM)
            throw new IllegalStateException("READER");
        _inputState=_STREAM;
        return _connection.getInputStream();
    }

    /* ------------------------------------------------------------ */
    /* 
     * @see javax.servlet.http.HttpServletRequest#getIntHeader(java.lang.String)
     */
    public int getIntHeader(String name)
    {
        return (int)_connection.getRequestFields().getLongField(name);
    }

    /* ------------------------------------------------------------ */
    /* 
     * @see javax.servlet.ServletRequest#getLocalAddr()
     */
    public String getLocalAddr()
    {
        return _endp==null?null:_endp.getLocalAddr();
    }

    /* ------------------------------------------------------------ */
    /* 
     * @see javax.servlet.ServletRequest#getLocale()
     */
    public Locale getLocale()
    {
        Enumeration enm = _connection.getRequestFields().getValues(HttpHeaders.ACCEPT_LANGUAGE, HttpFields.__separators);
        
        // handle no locale
        if (enm == null || !enm.hasMoreElements())
            return Locale.getDefault();
        
        // sort the list in quality order
        List acceptLanguage = HttpFields.qualityList(enm);
        if (acceptLanguage.size()==0)
            return  Locale.getDefault();
        
        int size=acceptLanguage.size();

        if (size>0)
        {
            String language = (String)acceptLanguage.get(0);
            language=HttpFields.valueParameters(language,null);
            String country = "";
            int dash = language.indexOf('-');
            if (dash > -1)
            {
                country = language.substring(dash + 1).trim();
                language = language.substring(0,dash).trim();
            }
            return new Locale(language,country);
        }
        
        return  Locale.getDefault();
    }

    /* ------------------------------------------------------------ */
    /* 
     * @see javax.servlet.ServletRequest#getLocales()
     */
    public Enumeration getLocales()
    {
        Enumeration enm = _connection.getRequestFields().getValues(HttpHeaders.ACCEPT_LANGUAGE, HttpFields.__separators);
        
        // handle no locale
        if (enm == null || !enm.hasMoreElements())
            return Collections.enumeration(__defaultLocale);
        
        // sort the list in quality order
        List acceptLanguage = HttpFields.qualityList(enm);
        
        if (acceptLanguage.size()==0)
            return
            Collections.enumeration(__defaultLocale);
        
        Object langs = null;
        int size=acceptLanguage.size();
        
        // convert to locals
        for (int i=0; i<size; i++)
        {
            String language = (String)acceptLanguage.get(i);
            language=HttpFields.valueParameters(language,null);
            String country = "";
            int dash = language.indexOf('-');
            if (dash > -1)
            {
                country = language.substring(dash + 1).trim();
                language = language.substring(0,dash).trim();
            }
            langs=LazyList.ensureSize(langs,size);
            langs=LazyList.add(langs,new Locale(language,country));
        }
        
        if (LazyList.size(langs)==0)
            return Collections.enumeration(__defaultLocale);
        
        return Collections.enumeration(LazyList.getList(langs));
    }

    /* ------------------------------------------------------------ */
    /* 
     * @see javax.servlet.ServletRequest#getLocalName()
     */
    public String getLocalName()
    {
        if (_endp==null)
            return null;
        if (_dns)
            return _endp.getLocalHost();
        
        String local = _endp.getLocalAddr();
        if (local!=null && local.indexOf(':')>=0)
            local="["+local+"]";
        return local;
    }

    /* ------------------------------------------------------------ */
    /* 
     * @see javax.servlet.ServletRequest#getLocalPort()
     */
    public int getLocalPort()
    {
        return _endp==null?0:_endp.getLocalPort();
    }

    /* ------------------------------------------------------------ */
    /* 
     * @see javax.servlet.http.HttpServletRequest#getMethod()
     */
    public String getMethod()
    {
        return _method;
    }

    /* ------------------------------------------------------------ */
    /* 
     * @see javax.servlet.ServletRequest#getParameter(java.lang.String)
     */
    public String getParameter(String name)
    {
        if (!_paramsExtracted) 
            extractParameters();
        return (String) _parameters.getValue(name, 0);
    }

    /* ------------------------------------------------------------ */
    /* 
     * @see javax.servlet.ServletRequest#getParameterMap()
     */
    public Map getParameterMap()
    {
        if (!_paramsExtracted) 
            extractParameters();
        
        return Collections.unmodifiableMap(_parameters.toStringArrayMap());
    }

    /* ------------------------------------------------------------ */
    /* 
     * @see javax.servlet.ServletRequest#getParameterNames()
     */
    public Enumeration getParameterNames()
    {
        if (!_paramsExtracted) 
            extractParameters();
        return Collections.enumeration(_parameters.keySet());
    }

    /* ------------------------------------------------------------ */
    /**
     * @return Returns the parameters.
     */
    public MultiMap<String> getParameters()
    {
        return _parameters;
    }

    /* ------------------------------------------------------------ */
    /* 
     * @see javax.servlet.ServletRequest#getParameterValues(java.lang.String)
     */
    public String[] getParameterValues(String name)
    {
        if (!_paramsExtracted) 
            extractParameters();
        List<Object> vals = _parameters.getValues(name);
        if (vals==null)
            return null;
        return (String[])vals.toArray(new String[vals.size()]);
    }

    /* ------------------------------------------------------------ */
    /* 
     * @see javax.servlet.http.HttpServletRequest#getPathInfo()
     */
    public String getPathInfo()
    {
        return _pathInfo;
    }

    /* ------------------------------------------------------------ */
    /* 
     * @see javax.servlet.http.HttpServletRequest#getPathTranslated()
     */
    public String getPathTranslated()
    {
        if (_pathInfo==null || _context==null)
            return null;
        return _context.getRealPath(_pathInfo);
    }

    /* ------------------------------------------------------------ */
    /* 
     * @see javax.servlet.ServletRequest#getProtocol()
     */
    public String getProtocol()
    {
        return _protocol;
    }

    /* ------------------------------------------------------------ */
    public String getQueryEncoding()
    {
        return _queryEncoding;
    }

    /* ------------------------------------------------------------ */
    /* 
     * @see javax.servlet.http.HttpServletRequest#getQueryString()
     */
    public String getQueryString()
    {
        if (_queryString==null && _uri!=null)
        {
            if (_queryEncoding==null)
                _queryString=_uri.getQuery();
            else
                _queryString=_uri.getQuery(_queryEncoding);
        }
        return _queryString;
    }

    /* ------------------------------------------------------------ */
    /* 
     * @see javax.servlet.ServletRequest#getReader()
     */
    public BufferedReader getReader() throws IOException
    {
        if (_inputState!=__NONE && _inputState!=__READER)
            throw new IllegalStateException("STREAMED");

        if (_inputState==__READER)
            return _reader;
        
        String encoding=getCharacterEncoding();
        if (encoding==null)
            encoding=StringUtil.__ISO_8859_1;
        
        if (_reader==null || !encoding.equalsIgnoreCase(_readerEncoding))
        {
            final ServletInputStream in = getInputStream();
            _readerEncoding=encoding;
            _reader=new BufferedReader(new InputStreamReader(in,encoding))
            {
                @Override
                public void close() throws IOException
                {
                    in.close();
                }   
            };
        }
        _inputState=__READER;
        return _reader;
    }

    /* ------------------------------------------------------------ */
    /* 
     * @see javax.servlet.ServletRequest#getRealPath(java.lang.String)
     */
    public String getRealPath(String path)
    {
        if (_context==null)
            return null;
        return _context.getRealPath(path);
    }

    /* ------------------------------------------------------------ */
    /* 
     * @see javax.servlet.ServletRequest#getRemoteAddr()
     */
    public String getRemoteAddr()
    {
        if (_remoteAddr != null)
            return _remoteAddr;	
        return _endp==null?null:_endp.getRemoteAddr();
    }

    /* ------------------------------------------------------------ */
    /* 
     * @see javax.servlet.ServletRequest#getRemoteHost()
     */
    public String getRemoteHost()
    {
        if (_dns)
        {
            if (_remoteHost != null)
            {
                return _remoteHost;
            }
            return _endp==null?null:_endp.getRemoteHost();
        }
        return getRemoteAddr();
    }

    /* ------------------------------------------------------------ */
    /* 
     * @see javax.servlet.ServletRequest#getRemotePort()
     */
    public int getRemotePort()
    {
        return _endp==null?0:_endp.getRemotePort();
    }

    /* ------------------------------------------------------------ */
    /* 
     * @see javax.servlet.http.HttpServletRequest#getRemoteUser()
     */
    public String getRemoteUser()
    {
        Principal p = getUserPrincipal();
        if (p==null)
            return null;
        return p.getName();
    }

    /* ------------------------------------------------------------ */
    /* 
     * @see javax.servlet.ServletRequest#getRequestDispatcher(java.lang.String)
     */
    public RequestDispatcher getRequestDispatcher(String path)
    {
        if (path == null || _context==null)
            return null;

        // handle relative path
        if (!path.startsWith("/"))
        {
            String relTo=URIUtil.addPaths(_servletPath,_pathInfo);
            int slash=relTo.lastIndexOf("/");
            if (slash>1)
                relTo=relTo.substring(0,slash+1);
            else
                relTo="/";
            path=URIUtil.addPaths(relTo,path);
        }
    
        return _context.getRequestDispatcher(path);
    }
    
    /* ------------------------------------------------------------ */
    /* 
     * @see javax.servlet.http.HttpServletRequest#getRequestedSessionId()
     */
    public String getRequestedSessionId()
    {
        return _requestedSessionId;
    }

    /* ------------------------------------------------------------ */
    /* 
     * @see javax.servlet.http.HttpServletRequest#getRequestURI()
     */
    public String getRequestURI()
    {
        if (_requestURI==null && _uri!=null)
            _requestURI=_uri.getPathAndParam();
        return _requestURI;
    }

    /* ------------------------------------------------------------ */
    /* 
     * @see javax.servlet.http.HttpServletRequest#getRequestURL()
     */
    public StringBuffer getRequestURL()
    {
        final StringBuffer url = new StringBuffer(48);
        synchronized (url)
        {
            String scheme = getScheme();
            int port = getServerPort();

            url.append(scheme);
            url.append("://");
            url.append(getServerName());
            if (_port>0 && 
                ((scheme.equalsIgnoreCase(URIUtil.HTTP) && port != 80) || 
                 (scheme.equalsIgnoreCase(URIUtil.HTTPS) && port != 443)))
            {
                url.append(':');
                url.append(_port);
            }
            
            url.append(getRequestURI());
            return url;
        }
    }

    /* ------------------------------------------------------------ */
    public Response getResponse()
    {
        return _connection._response;
    }
    
    /* ------------------------------------------------------------ */
    /**
     * Reconstructs the URL the client used to make the request. The returned URL contains a
     * protocol, server name, port number, and, but it does not include a path.
     * <p>
     * Because this method returns a <code>StringBuffer</code>, not a string, you can modify the
     * URL easily, for example, to append path and query parameters.
     * 
     * This method is useful for creating redirect messages and for reporting errors.
     * 
     * @return "scheme://host:port"
     */
    public StringBuilder getRootURL()
    {
        StringBuilder url = new StringBuilder(48);
        String scheme = getScheme();
        int port = getServerPort();

        url.append(scheme);
        url.append("://");
        url.append(getServerName());

        if (port > 0 && ((scheme.equalsIgnoreCase("http") && port != 80) || (scheme.equalsIgnoreCase("https") && port != 443)))
        {
            url.append(':');
            url.append(port);
        }
        return url;
    }

    /* ------------------------------------------------------------ */
    /* 
     * @see javax.servlet.ServletRequest#getScheme()
     */
    public String getScheme()
    {
        return _scheme;
    }

    /* ------------------------------------------------------------ */
    /* 
     * @see javax.servlet.ServletRequest#getServerName()
     */
    public String getServerName()
    {       
        // Return already determined host
        if (_serverName != null) 
            return _serverName;

        // Return host from absolute URI
        _serverName = _uri.getHost();
        _port = _uri.getPort();
        if (_serverName != null) 
            return _serverName;

        // Return host from header field
        Buffer hostPort = _connection.getRequestFields().get(HttpHeaders.HOST_BUFFER);
        if (hostPort!=null)
        {
            loop:
            for (int i=hostPort.putIndex();i-->hostPort.getIndex();)   
            {
                char ch=(char)(0xff&hostPort.peek(i));
                switch(ch)
                {
                    case ']':
                        break loop;

                    case ':':
                        _serverName=BufferUtil.to8859_1_String(hostPort.peek(hostPort.getIndex(), i-hostPort.getIndex()));
                        _port=BufferUtil.toInt(hostPort.peek(i+1, hostPort.putIndex()-i-1));
                        return _serverName;
                }
            }
            if (_serverName==null || _port<0)
            {
                _serverName=BufferUtil.to8859_1_String(hostPort);
                _port = 0;
            }
            
            return _serverName;
        }

        // Return host from connection
        if (_connection != null)
        {
            _serverName = getLocalName();
            _port = getLocalPort();
            if (_serverName != null && !StringUtil.ALL_INTERFACES.equals(_serverName)) 
                return _serverName;
        }

        // Return the local host
        try
        {
            _serverName = InetAddress.getLocalHost().getHostAddress();
        }
        catch (java.net.UnknownHostException e)
        {
            LOG.ignore(e);
        }
        return _serverName;
    }

    /* ------------------------------------------------------------ */
    /* 
     * @see javax.servlet.ServletRequest#getServerPort()
     */
    public int getServerPort()
    {
        if (_port<=0)
        {
            if (_serverName==null)
                getServerName();
        
            if (_port<=0)
            {
                if (_serverName!=null && _uri!=null)
                    _port = _uri.getPort();
                else
                    _port = _endp==null?0:_endp.getLocalPort();
            }
        }
        
        if (_port<=0)
        {
            if (getScheme().equalsIgnoreCase(URIUtil.HTTPS))
                return 443;
            return 80;
        }
        return _port;
    }

    /* ------------------------------------------------------------ */
    public ServletContext getServletContext()
    {
        return _context;
    }

    /* ------------------------------------------------------------ */
    /* 
     */
    public String getServletName()
    {
        if (_scope!=null)
            return _scope.getName();
        return null;
    }

    /* ------------------------------------------------------------ */
    /* 
     * @see javax.servlet.http.HttpServletRequest#getServletPath()
     */
    public String getServletPath()
    {
        if (_servletPath==null)
            _servletPath="";
        return _servletPath;
    }

    /* ------------------------------------------------------------ */
    public ServletResponse getServletResponse()
    {
        return _connection.getResponse();
    }

    /* ------------------------------------------------------------ */
    /* 
     * @see javax.servlet.http.HttpServletRequest#getSession()
     */
    public HttpSession getSession()
    {
        return getSession(true);
    }

    /* ------------------------------------------------------------ */
    /* 
     * @see javax.servlet.http.HttpServletRequest#getSession(boolean)
     */
    public HttpSession getSession(boolean create)
    {   
        if (_session != null )
        {
            if (_sessionManager!=null && !_sessionManager.isValid(_session))
                _session=null;
            else
                return _session;
        }
        
        if (!create)
            return null;
        
        if (_sessionManager==null)
            throw new IllegalStateException("No SessionManager");

        _session=_sessionManager.newHttpSession(this);
        HttpCookie cookie=_sessionManager.getSessionCookie(_session,getContextPath(),isSecure());
        if (cookie!=null)
            _connection.getResponse().addCookie(cookie);
        
        return _session;
    }
    

    /* ------------------------------------------------------------ */
    /**
     * @return Returns the sessionManager.
     */
    public SessionManager getSessionManager()
    {
        return _sessionManager;
    }
    
    /* ------------------------------------------------------------ */
    /**
     * Get Request TimeStamp
     * 
     * @return The time that the request was received.
     */
    public long getTimeStamp()
    {
        return _timeStamp;
    }
    
    /* ------------------------------------------------------------ */
    /**
     * Get Request TimeStamp
     * 
     * @return The time that the request was received.
     */
    public Buffer getTimeStampBuffer()
    {
        if (_timeStampBuffer == null && _timeStamp > 0)
                _timeStampBuffer = HttpFields.__dateCache.formatBuffer(_timeStamp);
        return _timeStampBuffer;
    }
    
    /* ------------------------------------------------------------ */
    /**
     * @return Returns the uri.
     */
    public HttpURI getUri()
    {
        return _uri;
    }

    /* ------------------------------------------------------------ */
    public UserIdentity getUserIdentity()
    {
        if (_authentication instanceof Authentication.Deferred)
            setAuthentication(((Authentication.Deferred)_authentication).authenticate(this));
        
        if (_authentication instanceof Authentication.User)
            return ((Authentication.User)_authentication).getUserIdentity();
        return null;
    }

    /* ------------------------------------------------------------ */
    /**
     * @return The resolved user Identity, which may be null if the 
     * {@link Authentication} is not {@link Authentication.User} 
     * (eg. {@link Authentication.Deferred}).
     */
    public UserIdentity getResolvedUserIdentity()
    {
        if (_authentication instanceof Authentication.User)
            return ((Authentication.User)_authentication).getUserIdentity();
        return null;
    }
    
    /* ------------------------------------------------------------ */
    public UserIdentity.Scope getUserIdentityScope()
    {
        return _scope;
    }
    
    /* ------------------------------------------------------------ */
    /* 
     * @see javax.servlet.http.HttpServletRequest#getUserPrincipal()
     */
    public Principal getUserPrincipal()
    {
        if (_authentication instanceof Authentication.Deferred)
            setAuthentication(((Authentication.Deferred)_authentication).authenticate(this));
        
        if (_authentication instanceof Authentication.User)
        {
            UserIdentity user = ((Authentication.User)_authentication).getUserIdentity();
            return user.getUserPrincipal();
        }
        return null;
    }
    
    /* ------------------------------------------------------------ */
    /** Get timestamp of the request dispatch
     * 
     * @return timestamp
     */
    public long getDispatchTime()
    {
        return _dispatchTime;
    }

    /* ------------------------------------------------------------ */
    public boolean isAsyncStarted()
    {
        return _async.isAsyncStarted();
    }
    
    /* ------------------------------------------------------------ */
    public boolean isAsyncSupported()
    {
        return _asyncSupported;
    }

    /* ------------------------------------------------------------ */
    public boolean isHandled()
    {
        return _handled;
    }
    
    /* ------------------------------------------------------------ */
    /* 
     * @see javax.servlet.http.HttpServletRequest#isRequestedSessionIdFromCookie()
     */
    public boolean isRequestedSessionIdFromCookie()
    {
        return _requestedSessionId!=null && _requestedSessionIdFromCookie;
    }
    
    /* ------------------------------------------------------------ */
    /* 
     * @see javax.servlet.http.HttpServletRequest#isRequestedSessionIdFromUrl()
     */
    public boolean isRequestedSessionIdFromUrl()
    {
        return _requestedSessionId!=null && !_requestedSessionIdFromCookie;
    }
    
    /* ------------------------------------------------------------ */
    /* 
     * @see javax.servlet.http.HttpServletRequest#isRequestedSessionIdFromURL()
     */
    public boolean isRequestedSessionIdFromURL()
    {
        return _requestedSessionId!=null && !_requestedSessionIdFromCookie;
    }
    
    /* ------------------------------------------------------------ */
    /* 
     * @see javax.servlet.http.HttpServletRequest#isRequestedSessionIdValid()
     */
    public boolean isRequestedSessionIdValid()
    {	
        if (_requestedSessionId==null)
            return false;
        
        HttpSession session=getSession(false);
        return (session != null && _sessionManager.getSessionIdManager().getClusterId(_requestedSessionId).equals(_sessionManager.getClusterId(session)));
    }
    
    /* ------------------------------------------------------------ */
    /* 
     * @see javax.servlet.ServletRequest#isSecure()
     */
    public boolean isSecure()
    {
        return _connection.isConfidential(this);
    }
    
    /* ------------------------------------------------------------ */
    /* 
     * @see javax.servlet.http.HttpServletRequest#isUserInRole(java.lang.String)
     */
    public boolean isUserInRole(String role)
    {
        if (_authentication instanceof Authentication.Deferred)
            setAuthentication(((Authentication.Deferred)_authentication).authenticate(this));
        
        if (_authentication instanceof Authentication.User)
            return ((Authentication.User)_authentication).isUserInRole(_scope,role);
        return false;
    }
    
    /* ------------------------------------------------------------ */
    public HttpSession recoverNewSession(Object key)
    {
        if (_savedNewSessions==null)
            return null;
        return _savedNewSessions.get(key);
    }
    
    /* ------------------------------------------------------------ */
    protected void recycle()
    {
        if (_inputState==__READER)
        {
            try
            {
                int r=_reader.read();
                while(r!=-1)
                    r=_reader.read();
            }
            catch(Exception e)
            {
                LOG.ignore(e);
                _reader=null;
            }
        }
        
        setAuthentication(Authentication.NOT_CHECKED);
    	_async.recycle();
        _asyncSupported=true;
        _handled=false;
        if (_context!=null)
            throw new IllegalStateException("Request in context!");
        if(_attributes!=null)
            _attributes.clearAttributes();
        _characterEncoding=null;
        if (_cookies!=null)
            _cookies.reset();
        _cookiesExtracted=false;
        _context=null;
        _serverName=null;
        _method=null;
        _pathInfo=null;
        _port=0;
        _protocol=HttpVersions.HTTP_1_1;
        _queryEncoding=null;
        _queryString=null;
        _requestedSessionId=null;
        _requestedSessionIdFromCookie=false;
        _session=null;
        _sessionManager=null;
        _requestURI=null;
        _scope=null;
        _scheme=URIUtil.HTTP;
        _servletPath=null;
        _timeStamp=0;
        _timeStampBuffer=null;
        _uri=null;
        if (_baseParameters!=null)
            _baseParameters.clear();
        _parameters=null;
        _paramsExtracted=false;
        _inputState=__NONE;
        
        if (_savedNewSessions!=null)
            _savedNewSessions.clear();
        _savedNewSessions=null;
        _multiPartInputStream = null;
    }
    
    /* ------------------------------------------------------------ */
    /* 
     * @see javax.servlet.ServletRequest#removeAttribute(java.lang.String)
     */
    public void removeAttribute(String name)
    {
        Object old_value=_attributes==null?null:_attributes.getAttribute(name);
        
        if (_attributes!=null)
            _attributes.removeAttribute(name);
        
        if (old_value!=null)
        {
            if (_requestAttributeListeners!=null)
            {
                final ServletRequestAttributeEvent event =
                    new ServletRequestAttributeEvent(_context,this,name, old_value);
                final int size=LazyList.size(_requestAttributeListeners);
                for(int i=0;i<size;i++)
                {
                    final EventListener listener = (ServletRequestAttributeListener)LazyList.get(_requestAttributeListeners,i);
                    if (listener instanceof ServletRequestAttributeListener)
                    {
                        final ServletRequestAttributeListener l = (ServletRequestAttributeListener)listener;
                        l.attributeRemoved(event);
                    }
                }
            }
        }
    }
    
    /* ------------------------------------------------------------ */
    public void removeEventListener(final EventListener listener) 
    {
        _requestAttributeListeners= LazyList.remove(_requestAttributeListeners, listener);
    }
    /* ------------------------------------------------------------ */
    public void saveNewSession(Object key,HttpSession session)
    {
        if (_savedNewSessions==null)
            _savedNewSessions=new HashMap<Object,HttpSession>();
        _savedNewSessions.put(key,session);
    }
    /* ------------------------------------------------------------ */
    public void setAsyncSupported(boolean supported)
    {
        _asyncSupported=supported;
    }
    
    /* ------------------------------------------------------------ */
    /* 
     * Set a request attribute.
     * if the attribute name is "org.eclipse.jetty.server.server.Request.queryEncoding" then
     * the value is also passed in a call to {@link #setQueryEncoding}.
     * <p>
     * if the attribute name is "org.eclipse.jetty.server.server.ResponseBuffer", then
     * the response buffer is flushed with @{link #flushResponseBuffer}
     * <p>
     * if the attribute name is "org.eclipse.jetty.io.EndPoint.maxIdleTime", then the 
     * value is passed to the associated {@link EndPoint#setMaxIdleTime}.
     * @see javax.servlet.ServletRequest#setAttribute(java.lang.String, java.lang.Object)
     */
    public void setAttribute(String name, Object value)
    {
        Object old_value=_attributes==null?null:_attributes.getAttribute(name);
        
        if (name.startsWith("org.eclipse.jetty."))
        {
            if ("org.eclipse.jetty.server.Request.queryEncoding".equals(name))
                setQueryEncoding(value==null?null:value.toString());
            else if("org.eclipse.jetty.server.sendContent".equals(name))
            {
                try 
                {
                    ((HttpConnection.Output)getServletResponse().getOutputStream()).sendContent(value); 
                } 
                catch (IOException e)
                {
                    throw new RuntimeException(e);
                }
            }
            else if("org.eclipse.jetty.server.ResponseBuffer".equals(name))
            {
                try
                {
                    final ByteBuffer byteBuffer=(ByteBuffer)value;
                    synchronized (byteBuffer)
                    {
                        NIOBuffer buffer = byteBuffer.isDirect()
                        ?new DirectNIOBuffer(byteBuffer,true)
                        :new IndirectNIOBuffer(byteBuffer,true);
                        ((HttpConnection.Output)getServletResponse().getOutputStream()).sendResponse(buffer);
                    }
                }
                catch (IOException e)
                {
                    throw new RuntimeException(e);
                }
            }
            else if ("org.eclipse.jetty.io.EndPoint.maxIdleTime".equalsIgnoreCase(name))
            {
                try
                {
                    getConnection().getEndPoint().setMaxIdleTime(Integer.valueOf(value.toString()));
                }
                catch(IOException e)
                {
                    throw new RuntimeException(e);
                }
            }
        }
        
        if (_attributes==null)
            _attributes=new AttributesMap();
        _attributes.setAttribute(name, value);
        
        if (_requestAttributeListeners!=null)
        {
            final ServletRequestAttributeEvent event =
                new ServletRequestAttributeEvent(_context,this,name, old_value==null?value:old_value);
            final int size=LazyList.size(_requestAttributeListeners);
            for(int i=0;i<size;i++)
            {
                final EventListener listener = (ServletRequestAttributeListener)LazyList.get(_requestAttributeListeners,i);
                if (listener instanceof ServletRequestAttributeListener)
                {
                    final ServletRequestAttributeListener l = (ServletRequestAttributeListener)listener;

                    if (old_value==null)
                        l.attributeAdded(event);
                    else if (value==null)
                        l.attributeRemoved(event);
                    else
                        l.attributeReplaced(event);
                }
            }
        }
    }
    
    /* ------------------------------------------------------------ */
    /* 
     */
    public void setAttributes(Attributes attributes)
    {
        _attributes=attributes;
    }
    
    /* ------------------------------------------------------------ */

    
    /* ------------------------------------------------------------ */
    /** Set the authentication.
     * @param authentication the authentication to set
     */
    public void setAuthentication(Authentication authentication)
    {
        _authentication = authentication;
    }

    /* ------------------------------------------------------------ */
    /* 
     * @see javax.servlet.ServletRequest#setCharacterEncoding(java.lang.String)
     */
    public void setCharacterEncoding(String encoding) throws UnsupportedEncodingException
    {
        if (_inputState!=__NONE) 
            return;

        _characterEncoding=encoding;

        // check encoding is supported
        if (!StringUtil.isUTF8(encoding))
            //noinspection ResultOfMethodCallIgnored
            "".getBytes(encoding);
    }

    /* ------------------------------------------------------------ */
    /* 
     * @see javax.servlet.ServletRequest#setCharacterEncoding(java.lang.String)
     */
    public void setCharacterEncodingUnchecked(String encoding)
    {
        _characterEncoding=encoding;
    }

    /* ------------------------------------------------------------ */
    //final so we can safely call this from constructor
    protected final void setConnection(HttpConnection connection)
    {
        _connection=connection;
    	_async.setConnection(connection);
        _endp=connection.getEndPoint();
        _dns=connection.getResolveNames();
    }

    /* ------------------------------------------------------------ */
    /* 
     * @see javax.servlet.ServletRequest#getContentType()
     */
    public void setContentType(String contentType)
    {
        _connection.getRequestFields().put(HttpHeaders.CONTENT_TYPE_BUFFER,contentType);
        
    }

    /* ------------------------------------------------------------ */
    /**
     * Set request context
     * 
     * @param context context object
     */
    public void setContext(Context context)
    {
        _newContext=_context!=context;
        _context=context;
    }
    
    /* ------------------------------------------------------------ */
    /**
     * @return True if this is the first call of {@link #takeNewContext()} 
     * since the last {@link #setContext(org.eclipse.jetty.server.handler.ContextHandler.Context)} call.
     */
    public boolean takeNewContext()
    {
        boolean nc=_newContext;
        _newContext=false;
        return nc;
    }
    
    /* ------------------------------------------------------------ */
    /**
     * Sets the "context path" for this request
     * @see HttpServletRequest#getContextPath()
     */
    public void setContextPath(String contextPath)
    {
        _contextPath = contextPath;
    }

    /* ------------------------------------------------------------ */
    /**
     * @param cookies The cookies to set.
     */
    public void setCookies(Cookie[] cookies)
    {
        if (_cookies==null)
            _cookies=new CookieCutter();
        _cookies.setCookies(cookies);
    }

    /* ------------------------------------------------------------ */
    public void setDispatcherType(DispatcherType type)
    {
    	_dispatcherType=type;
    }
    
    /* ------------------------------------------------------------ */
    public void setHandled(boolean h)
    {
        _handled=h;
    }
    
    /* ------------------------------------------------------------ */
    /**
     * @param method The method to set.
     */
    public void setMethod(String method)
    {
        _method = method;
    }

    /* ------------------------------------------------------------ */
    /**
     * @param parameters The parameters to set.
     */
    public void setParameters(MultiMap<String> parameters)
    {
        _parameters= (parameters==null)?_baseParameters:parameters;
        if (_paramsExtracted && _parameters==null)
            throw new IllegalStateException();
    }

    /* ------------------------------------------------------------ */
    /**
     * @param pathInfo The pathInfo to set.
     */
    public void setPathInfo(String pathInfo)
    {
        _pathInfo = pathInfo;
    }
    
    /* ------------------------------------------------------------ */
    /**
     * @param protocol The protocol to set.
     */
    public void setProtocol(String protocol)
    {
        _protocol = protocol;
    }

    /* ------------------------------------------------------------ */
    /** Set the character encoding used for the query string.
     * This call will effect the return of getQueryString and getParamaters.
     * It must be called before any geParameter methods.
     * 
     * The request attribute "org.eclipse.jetty.server.server.Request.queryEncoding"
     * may be set as an alternate method of calling setQueryEncoding.
     * 
     * @param queryEncoding
     */
    public void setQueryEncoding(String queryEncoding)
    {
        _queryEncoding=queryEncoding;
        _queryString=null;
    }
    
    /* ------------------------------------------------------------ */
    /**
     * @param queryString The queryString to set.
     */
    public void setQueryString(String queryString)
    {
        _queryString = queryString;
    }
    
    /* ------------------------------------------------------------ */
    /**
     * @param addr The address to set.
     */
    public void setRemoteAddr(String addr)
    {
        _remoteAddr = addr;
    }

    /* ------------------------------------------------------------ */
    /**
     * @param host The host to set.
     */
    public void setRemoteHost(String host)
    {
        _remoteHost = host;
    }

    /* ------------------------------------------------------------ */
    /**
     * @param requestedSessionId The requestedSessionId to set.
     */
    public void setRequestedSessionId(String requestedSessionId)
    {
        _requestedSessionId = requestedSessionId;
    }
    
    /* ------------------------------------------------------------ */
    /**
     * @param requestedSessionIdCookie The requestedSessionIdCookie to set.
     */
    public void setRequestedSessionIdFromCookie(boolean requestedSessionIdCookie)
    {
        _requestedSessionIdFromCookie = requestedSessionIdCookie;
    }

    /* ------------------------------------------------------------ */
    /**
     * @param requestURI The requestURI to set.
     */
    public void setRequestURI(String requestURI)
    {
        _requestURI = requestURI;
    }

    /* ------------------------------------------------------------ */
    /**
     * @param scheme The scheme to set.
     */
    public void setScheme(String scheme)
    {
        _scheme = scheme;
    }

    /* ------------------------------------------------------------ */
    /**
     * @param host The host to set.
     */
    public void setServerName(String host)
    {
        _serverName = host;
    }
    
    /* ------------------------------------------------------------ */
    /**
     * @param port The port to set.
     */
    public void setServerPort(int port)
    {
        _port = port;
    }

    /* ------------------------------------------------------------ */
    /**
     * @param servletPath The servletPath to set.
     */
    public void setServletPath(String servletPath)
    {
        _servletPath = servletPath;
    }

    /* ------------------------------------------------------------ */
    /**
     * @param session The session to set.
     */
    public void setSession(HttpSession session)
    {
        _session = session;
    }

    /* ------------------------------------------------------------ */
    /**
     * @param sessionManager The sessionManager to set.
     */
    public void setSessionManager(SessionManager sessionManager)
    {
        _sessionManager = sessionManager;
    }

    /* ------------------------------------------------------------ */
    public void setTimeStamp(long ts)
    {
        _timeStamp = ts;
    }

    /* ------------------------------------------------------------ */
    /**
     * @param uri The uri to set.
     */
    public void setUri(HttpURI uri)
    {
        _uri = uri;
    }

    /* ------------------------------------------------------------ */
    public void setUserIdentityScope(UserIdentity.Scope scope)
    {
        _scope=scope;
    }

    /* ------------------------------------------------------------ */
    /** Set timetstamp of request dispatch
     * 
     * @param value timestamp
     */
    public void setDispatchTime(long value)
    {
        _dispatchTime = value;
    }

    /* ------------------------------------------------------------ */
    public AsyncContext startAsync() throws IllegalStateException
    {
        if (!_asyncSupported)
            throw new IllegalStateException("!asyncSupported");
        _async.suspend(_context,this,_connection._response);  
        return _async;
    }

    /* ------------------------------------------------------------ */
    public AsyncContext startAsync(ServletRequest servletRequest, ServletResponse servletResponse) throws IllegalStateException
    {
        if (!_asyncSupported)
            throw new IllegalStateException("!asyncSupported");
        _async.suspend(_context,servletRequest,servletResponse);
        return _async;
    }

    /* ------------------------------------------------------------ */
    @Override
    public String toString()
    {
        return (_handled?"[":"(")+getMethod()+" "+_uri+(_handled?"]@":")@")+hashCode()+" "+super.toString();
    }

    /* ------------------------------------------------------------ */
    public boolean authenticate(HttpServletResponse response) throws IOException, ServletException
    {
        if (_authentication instanceof Authentication.Deferred)
        {
        	setAuthentication(((Authentication.Deferred)_authentication).authenticate(this,response));
            return !(_authentication instanceof Authentication.ResponseSent);        
        }
        response.sendError(HttpStatus.UNAUTHORIZED_401);
        return false;
    }

    /* ------------------------------------------------------------ */
    public Part getPart(String name) throws IOException, ServletException
    {        
        if (getContentType() == null || !getContentType().startsWith("multipart/form-data"))
            return null;
        
        if (_multiPartInputStream == null)
        { 
            _multiPartInputStream = new MultiPartInputStream(getInputStream(), 
                                                             getContentType(),(MultipartConfigElement)getAttribute(__MULTIPART_CONFIG_ELEMENT), 
                                                             (_context != null?(File)_context.getAttribute("javax.servlet.context.tempdir"):null));
        }
        return _multiPartInputStream.getPart(name);
    }

    /* ------------------------------------------------------------ */
    public Collection<Part> getParts() throws IOException, ServletException
    {
        if (getContentType() == null || !getContentType().startsWith("multipart/form-data"))
            return Collections.emptyList();
        
        if (_multiPartInputStream == null)
        {
            _multiPartInputStream = new MultiPartInputStream(getInputStream(), 
                                                             getContentType(),(MultipartConfigElement)getAttribute(__MULTIPART_CONFIG_ELEMENT), 
                                                             (_context != null?(File)_context.getAttribute("javax.servlet.context.tempdir"):null));
        }
        return _multiPartInputStream.getParts();
    }

    /* ------------------------------------------------------------ */
    public void login(String username, String password) throws ServletException
    {
        if (_authentication instanceof Authentication.Deferred) 
        {
            _authentication=((Authentication.Deferred)_authentication).login(username,password);
            if (_authentication == null)
                throw new ServletException();
        } 
        else 
        {
            throw new ServletException("Authenticated as "+_authentication);
        }
    }

    /* ------------------------------------------------------------ */
    public void logout() throws ServletException
    {
        if (_authentication instanceof Authentication.User)
            ((Authentication.User)_authentication).logout();
        _authentication=Authentication.UNAUTHENTICATED;
    }
    
    /* ------------------------------------------------------------ */
    /** Merge in a new query string.
     * The query string is merged with the existing parameters and {@link #setParameters(MultiMap)} and {@link #setQueryString(String)} are called with the result.
     * The merge is according to the rules of the servlet dispatch forward method.
     * @param query The query string to merge into the request.
     */
    public void mergeQueryString(String query)
    {
        // extract parameters from dispatch query
        MultiMap<String> parameters=new MultiMap<String>();
        UrlEncoded.decodeTo(query,parameters,getCharacterEncoding());
     
        boolean merge_old_query = false;

        // Have we evaluated parameters
        if (!_paramsExtracted) 
            extractParameters();
        
        // Are there any existing parameters?
        if (_parameters!=null && _parameters.size()>0)
        {
            // Merge parameters; new parameters of the same name take precedence.
            Iterator<Entry<String,Object>> iter = _parameters.entrySet().iterator();
            while (iter.hasNext())
            {
                Map.Entry<String,Object> entry = iter.next();
                String name=entry.getKey();
                
                // If the names match, we will need to remake the query string
                if (parameters.containsKey(name))
                    merge_old_query = true;

                // Add the old values to the new parameter map
                Object values=entry.getValue();
                for (int i=0;i<LazyList.size(values);i++)
                    parameters.add(name, LazyList.get(values, i));
            }
        }
        
        if (_queryString != null && _queryString.length()>0)
        {
            if ( merge_old_query )
            {
                StringBuilder overridden_query_string = new StringBuilder();
                MultiMap<String> overridden_old_query = new MultiMap<String>();
                UrlEncoded.decodeTo(_queryString,overridden_old_query,getCharacterEncoding());

                MultiMap<String> overridden_new_query = new MultiMap<String>(); 
                UrlEncoded.decodeTo(query,overridden_new_query,getCharacterEncoding());

                Iterator<Entry<String,Object>> iter = overridden_old_query.entrySet().iterator();
                while (iter.hasNext())
                {
                    Map.Entry<String,Object> entry = iter.next();
                    String name=entry.getKey();
                    if(!overridden_new_query.containsKey(name))
                    {
                        Object values=entry.getValue();
                        for (int i=0;i<LazyList.size(values);i++)
                        {
                            overridden_query_string.append("&").append(name).append("=").append(LazyList.get(values, i));
                        }
                    }
                }
                
                query = query + overridden_query_string;
            }
            else 
            {
                query=query+"&"+_queryString;
            }
       }

       setParameters(parameters);
       setQueryString(query);
    }
}
<|MERGE_RESOLUTION|>--- conflicted
+++ resolved
@@ -115,12 +115,9 @@
  */
 public class Request implements HttpServletRequest
 {
-<<<<<<< HEAD
     public static final String __MULTIPART_CONFIG_ELEMENT = "org.eclipse.multipartConfig";
-=======
     private static final Logger LOG = Log.getLogger(Request.class);
 
->>>>>>> 31eb258e
     private static final String __ASYNC_FWD="org.eclipse.asyncfwd";
     private static final Collection __defaultLocale = Collections.singleton(Locale.getDefault());
     private static final int __NONE=0, _STREAM=1, __READER=2;
